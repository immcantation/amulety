"""Main module."""
import logging
from typing import Iterable

import pandas as pd

logging.basicConfig(level=logging.INFO, format="%(asctime)s - %(levelname)s - %(message)s")
logger = logging.getLogger(__name__)


def batch_loader(data: Iterable, batch_size: int):
    """
    This function generates batches from the provided data.

    Parameters:
    data (Iterable): The data to be batched.
    batch_size (int): The size of each batch.

    Yields:
    tuple: A tuple containing the start index, end index, and the batch of data.
    """
    num_samples = len(data)
    for i in range(0, num_samples, batch_size):
        end_idx = min(i + batch_size, num_samples)
        yield i, end_idx, data[i:end_idx]


def insert_space_every_other_except_cls(input_string: str):
    """
    This function inserts a space after every character in the input string, except for the '[CLS]' token.

    Parameters:
    input_string (str): The input string where spaces are to be inserted.

    Returns:
    str: The modified string with spaces inserted.
    """
    parts = input_string.split("[CLS]")
    modified_parts = ["".join([char + " " for char in part]).strip() for part in parts]
    result = " [CLS] ".join(modified_parts)
    return result


<<<<<<< HEAD
def process_airr(
    airr_df: pd.DataFrame, chain: str, sequence_col: str = "sequence_vdj_aa", cell_id_col: str = "cell_id"
=======
def check_output_file_type(outpath: str):
    """
    Checks if the output file type specified in the given file path is one of the allowed types.

    Parameters:
    outpath (str): The file path of the output file whose type needs to be checked.
    The output suffix should be one of the following:
    - 'pt': PyTorch binary format
    - 'tsv': Tab-separated values format
    - 'csv': Comma-separated values format

    Returns:
    str: The file extension of the output file if it is one of the allowed types.

    Raises:
    ValueError: If the file extension is not one of the allowed types ('tsv', 'csv', 'pt').
    """
    out_format = os.path.splitext(outpath)[-1][1:]
    allowed_outputs = ["tsv", "csv", "pt"]
    if out_format not in allowed_outputs:
        raise ValueError(f"Output suffix must be one of {allowed_outputs}")
    return out_format


def save_embedding(dat, embedding, outpath, outformat, cell_id_col):
    """
    Saves the embedding data to a specified file path in the desired format.

    Args:
        dat (DataFrame): The original DataFrame containing index columns and possibly other data.
        embedding (Tensor): The embedding data to be saved.
        outpath (str): The file path where the embedding data will be saved.
        cell_id_col (str): The name of the column containing the single-cell barcode.

    Raises:
        ValueError: If the output format is not supported.

    Note:
        Index columns from the original DataFrame 'dat' will be included in the saved output.

    Example:
        save_embedding(dat, embeddings, "embedding.tsv", "cell_id")
    """
    allowed_index_cols = ["sequence_id", cell_id_col]
    index_cols = [col for col in dat.columns if col in allowed_index_cols]
    if outformat == "pt":
        torch.save(embedding, outpath)
    elif outformat in ["tsv", "csv"]:
        embedding_df = pd.DataFrame(embedding.numpy())
        result_df = pd.concat([dat.loc[:, index_cols].reset_index(drop=True), embedding_df], axis=1)
        sep = "\t" if outformat == "tsv" else ","
        result_df.to_csv(outpath, sep=sep, index=False)


def process_airr(
    inpath: str,
    chain: str,
    sequence_col: str = "sequence_vdj_aa",
    cell_id_col: str = "cell_id",
    receptor_type: str = "all",
>>>>>>> f4ca2a3b
):
    """
    Processes AIRR-seq data from the input file path and returns a pandas DataFrame containing the sequence to embed.

    This function supports both BCR and TCR data with automatic chain mapping:
    - BCR: IGH → H (Heavy), IGL/IGK → L (Light)
    - TCR: TRB/TRD → H (Heavy), TRA/TRG → L (Light)

    It will drop cells with missing heavy or light chain if operating in single-cell only mode (no cell IDs missing) and log the number of missing chains.
    If the data is bulk only, it will raise an error if chain = "HL".
    If the data is mixed bulk and single-cell, and the mode is HL it will concatenate heavy and light chains per cell and drop cells with missing chains.

    Parameters:
        airr_df (pandas.DataFrame): Input AIRR rearrangement table as a pandas DataFrame.
        chain (str): The input chain, which can be one of ["H", "L", "HL"].
                    For TCR data: H=Beta chains, L=Alpha chains, HL=Alpha-Beta pairs
        sequence_col (str): The name of the column containing the amino acid sequences to embed.
        cell_id_col (str): The name of the column containing the single-cell barcode.
        receptor_type (str): The receptor type to validate, one of ["BCR", "TCR", "all"].
                           - "BCR": validates only BCR chains (IGH, IGL, IGK) are present
                           - "TCR": validates only TCR chains (TRA, TRB, TRG, TRD) are present
                           - "all": allows both BCR and TCR chains in the same file

    Returns:
        pandas.DataFrame: Dataframe with formatted sequences.

    Raises:
        ValueError: If chain is not one of ["H", "L", "HL"] or receptor_type validation fails.
    """
    allowed_sequence_input = ["H", "L", "HL"]
    if chain not in allowed_sequence_input:
        raise ValueError(f"Input x must be one of {allowed_sequence_input}")

    data = airr_df.copy()
    if "locus" not in data.columns:
        data.loc[:, "locus"] = data.loc[:, "v_call"].apply(lambda x: x[:3])

    # ===== RECEPTOR TYPE VALIDATION =====
    bcr_loci = {"IGH", "IGL", "IGK"}
    tcr_loci = {"TRA", "TRB", "TRG", "TRD"}
    present_loci = set(data["locus"].unique())

    bcr_present = bool(present_loci & bcr_loci)
    tcr_present = bool(present_loci & tcr_loci)

    if receptor_type.upper() == "BCR":
        if tcr_present and bcr_present:
            tcr_chains = present_loci & tcr_loci
            logger.warning(
                "TCR chains (%s) detected in BCR-only mode. These will be removed and only BCR chains used.",
                list(tcr_chains),
            )
            data = data[data["locus"].isin(bcr_loci)]
        elif tcr_present and not bcr_present:
            raise ValueError(
                "No BCR chains (IGH, IGL, IGK) found in data. This embedding model is trained for BCR data and should not be used for TCR-only data."
            )
    elif receptor_type.upper() == "TCR":
        if bcr_present and tcr_present:
            bcr_chains = present_loci & bcr_loci
            logger.warning(
                "BCR chains (%s) detected in TCR-only mode. These will be removed and only TCR chains used.",
                list(bcr_chains),
            )
            data = data[data["locus"].isin(tcr_loci)]
        elif bcr_present and not tcr_present:
            raise ValueError(
                "No TCR chains (TRA, TRB, TRG, TRD) found in data. This embedding model is trained for TCR data and should not be used for BCR-only data."
            )
    elif receptor_type.upper() == "ALL":
        logger.info("Processing both BCR and TCR sequences from the file.")
    else:
        raise ValueError(f"receptor_type must be one of ['BCR', 'TCR', 'all'], got '{receptor_type}'")

    # ===== BCR CHAIN MAPPING (ORIGINAL CODE) =====
    data.loc[:, "chain"] = data.loc[:, "locus"].apply(lambda x: "H" if x in ["IGH", "TRB", "TRD"] else "L")

    if cell_id_col not in data.columns:
        data_type = "bulk-only"
    elif data[cell_id_col].notna().all():
        data_type = "single-cell-only"
    else:
        data_type = "mixed"

    if data_type == "bulk-only":
        logger.info(
            "No %s column detected. Processing as bulk data. If the data is single-cell, please specify cell_id_col for the barcode column.",
            cell_id_col,
        )
        if chain == "HL":
            raise ValueError('chain = "HL" invalid for bulk mode.')
        else:
            colnames = ["sequence_id", sequence_col]
            data = data.loc[data.chain == chain, colnames]

    elif data_type == "single-cell-only":
        logger.info("Processing single-cell data...")
        if chain == "HL":
            logging.info("Concatenating heavy and light chain per cell...")
            data = concatenate_heavylight(data, sequence_col, cell_id_col)
        else:
            colnames = [cell_id_col, sequence_col]
            data = data.loc[data.chain == chain, colnames]

    elif data_type == "mixed":
        logger.info("Missing values in %s column. Processing as mixed bulk and single-cell data...", cell_id_col)
        if chain == "HL":
            logger.info("Concatenating heavy and light chain per cell...")
            data = data.loc[data[cell_id_col].notna(),]
            data = concatenate_heavylight(data, sequence_col, cell_id_col)
        else:
            colnames = ["sequence_id", cell_id_col, sequence_col]
            data = data.loc[data.chain == chain, colnames]

    return data


def concatenate_heavylight(data: pd.DataFrame, sequence_col: str, cell_id_col: str):
    """
    Concatenates heavy and light chain per cell and returns a pandas DataFrame.

    This function works for both BCR and TCR data:
    - BCR: Heavy (IGH) + Light (IGL/IGK) chains
    - TCR: Beta (TRB/TRD) + Alpha (TRA/TRG) chains (mapped as Heavy + Light)

    If a cell contains several light or heavy chains, it will take the one with highest duplicate count.

    Parameters:
        data (pandas.DataFrame): Input data containing information about heavy and light chains.
                                 Must include columns: cell_id_col, "chain", "duplicate_count", sequence_col
        sequence_col (str): The name of the column containing the amino acid sequences to embed.
        cell_id_col (str): The name of the column containing the single-cell barcode.

    Returns:
        pandas.DataFrame: Dataframe with concatenated heavy and light chains per cell.
                         Format: HEAVY<cls><cls>LIGHT for each cell.
    """
    colnames = [cell_id_col, "locus", "duplicate_count", sequence_col]
    missing_cols = [col for col in colnames if col not in data.columns]
    if missing_cols:
        raise ValueError(
            f"Column(s) {missing_cols} is/are not present in the input data and are needed to concatenate heavy and light chains."
        )

    # if tie in maximum duplicate_count, return the first occurrence
    data = data.loc[data.groupby([cell_id_col, "chain"])["duplicate_count"].idxmax()]
    data = data.pivot(index=cell_id_col, columns="chain", values=sequence_col)
    data = data.reset_index(level=cell_id_col)
    n_cells = data.shape[0]
    data = data.dropna(axis=0)
    n_dropped = n_cells - data.shape[0]
    if n_dropped > 0:
        logging.info("Dropping %s cells with missing heavy or light chain...", n_dropped)
    data.loc[:, sequence_col] = data.H + "<cls><cls>" + data.L
    return data<|MERGE_RESOLUTION|>--- conflicted
+++ resolved
@@ -41,71 +41,12 @@
     return result
 
 
-<<<<<<< HEAD
 def process_airr(
-    airr_df: pd.DataFrame, chain: str, sequence_col: str = "sequence_vdj_aa", cell_id_col: str = "cell_id"
-=======
-def check_output_file_type(outpath: str):
-    """
-    Checks if the output file type specified in the given file path is one of the allowed types.
-
-    Parameters:
-    outpath (str): The file path of the output file whose type needs to be checked.
-    The output suffix should be one of the following:
-    - 'pt': PyTorch binary format
-    - 'tsv': Tab-separated values format
-    - 'csv': Comma-separated values format
-
-    Returns:
-    str: The file extension of the output file if it is one of the allowed types.
-
-    Raises:
-    ValueError: If the file extension is not one of the allowed types ('tsv', 'csv', 'pt').
-    """
-    out_format = os.path.splitext(outpath)[-1][1:]
-    allowed_outputs = ["tsv", "csv", "pt"]
-    if out_format not in allowed_outputs:
-        raise ValueError(f"Output suffix must be one of {allowed_outputs}")
-    return out_format
-
-
-def save_embedding(dat, embedding, outpath, outformat, cell_id_col):
-    """
-    Saves the embedding data to a specified file path in the desired format.
-
-    Args:
-        dat (DataFrame): The original DataFrame containing index columns and possibly other data.
-        embedding (Tensor): The embedding data to be saved.
-        outpath (str): The file path where the embedding data will be saved.
-        cell_id_col (str): The name of the column containing the single-cell barcode.
-
-    Raises:
-        ValueError: If the output format is not supported.
-
-    Note:
-        Index columns from the original DataFrame 'dat' will be included in the saved output.
-
-    Example:
-        save_embedding(dat, embeddings, "embedding.tsv", "cell_id")
-    """
-    allowed_index_cols = ["sequence_id", cell_id_col]
-    index_cols = [col for col in dat.columns if col in allowed_index_cols]
-    if outformat == "pt":
-        torch.save(embedding, outpath)
-    elif outformat in ["tsv", "csv"]:
-        embedding_df = pd.DataFrame(embedding.numpy())
-        result_df = pd.concat([dat.loc[:, index_cols].reset_index(drop=True), embedding_df], axis=1)
-        sep = "\t" if outformat == "tsv" else ","
-        result_df.to_csv(outpath, sep=sep, index=False)
-
-
-def process_airr(
-    inpath: str,
+    airr_df: pd.DataFrame,
     chain: str,
     sequence_col: str = "sequence_vdj_aa",
     cell_id_col: str = "cell_id",
     receptor_type: str = "all",
->>>>>>> f4ca2a3b
 ):
     """
     Processes AIRR-seq data from the input file path and returns a pandas DataFrame containing the sequence to embed.
