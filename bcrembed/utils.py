"""Main module."""
import os
<<<<<<< HEAD
=======
import subprocess
>>>>>>> a313c177
import logging
from typing import Iterable
import torch
import pandas as pd

logging.basicConfig(level=logging.INFO, format='%(asctime)s - %(levelname)s - %(message)s')
logger = logging.getLogger(__name__)

def batch_loader(data: Iterable, batch_size: int):
    """
    This function generates batches from the provided data.

    Parameters:
    data (Iterable): The data to be batched.
    batch_size (int): The size of each batch.

    Yields:
    tuple: A tuple containing the start index, end index, and the batch of data.
    """
    num_samples = len(data)
    for i in range(0, num_samples, batch_size):
        end_idx = min(i + batch_size, num_samples)
        yield i, end_idx, data[i:end_idx]

def insert_space_every_other_except_cls(input_string: str):
    """
    This function inserts a space after every character in the input string, except for the '[CLS]' token.

    Parameters:
    input_string (str): The input string where spaces are to be inserted.

    Returns:
    str: The modified string with spaces inserted.
    """
    parts = input_string.split('[CLS]')
    modified_parts = [''.join([char + ' ' for char in part]).strip() for part in parts]
    result = ' [CLS] '.join(modified_parts)
    return result

def save_embedding(dat, embedding, outpath):
    """
    Saves the embedding data to a specified file path in the desired format.

    Args:
        dat (DataFrame): The original DataFrame containing index columns and possibly other data.
        embedding (Tensor): The embedding data to be saved.
        outpath (str): The file path where the embedding data will be saved.
        The output suffix should be one of the following:
        - 'pt': PyTorch binary format
        - 'tsv': Tab-separated values format
        - 'csv': Comma-separated values format

    Raises:
        ValueError: If the output format is not supported.

    Note:
        Index columns from the original DataFrame 'dat' will be included in the saved output.

    Example:
        save_embedding(dat, embeddings, "embedding.tsv")
    """
    out_format = os.path.splitext(outpath)[-1][1:]
    allowed_outputs = ["tsv", "csv", "pt"]
    if out_format not in allowed_outputs:
        raise ValueError(f"Output suffix must be one of {allowed_outputs}")

    allowed_index_cols = ["sequence_id", "cell_id"]
    index_cols = [col for col in dat.columns if col in allowed_index_cols]
    if out_format == 'pt':
        torch.save(embedding, outpath)
    elif out_format in ['tsv', 'csv']:
        embedding_df = pd.DataFrame(embedding.numpy())
        result_df = pd.concat([dat.loc[:,index_cols].reset_index(drop=True), embedding_df], axis=1)
        sep = '\t' if out_format == 'tsv' else ','
        result_df.to_csv(outpath, sep=sep, index=False)

def process_airr(inpath: str, chain: str, sequence_col: str = 'sequence_vdj_aa'):
    """
    Processes AIRR-seq data from the input file path and returns a pandas DataFrame containing the sequence to embed.

    Parameters:
        inpath (str): The file path to the input data.
        chain (str): The input chain, which can be one of ["H", "L", "HL"].
        sequence_col (str): The name of the column containing the amino acid sequences to embed.

    Returns:
        pandas.DataFrame: Dataframe with formatted sequences.

    Raises:
        ValueError: If chain is not one of ["H", "L", "HL"].
    """
    allowed_sequence_input = ["H", "L", "HL"]
    if chain not in allowed_sequence_input:
        raise ValueError(f"Input x must be one of {allowed_sequence_input}")
    
    data = pd.read_table(inpath)
    data.loc[:,'chain'] = data.loc[:,'locus'].apply(lambda x: 'H' if x == 'IGH' else 'L')

    if not 'cell_id' in data.columns:
        data_type = 'bulk-only'
    elif data['cell_id'].notna().all():
        data_type = 'single-cell-only'
    else:
        data_type = 'mixed'

    if data_type == 'bulk-only':
        logger.info("No cell_id column detected. Processsing as bulk data.")
        if chain == 'HL':
            raise ValueError('chain = "HL" invalid for bulk mode.')
        else:
            colnames = ['sequence_id', sequence_col]
            data = data.loc[data.chain == chain, colnames]

    elif data_type == 'single-cell-only':
        logger.info("Processing single-cell BCR data...")
        if chain == "HL":
            logging.info("Concatenating heavy and light chain per cell...")
            data = concatenate_HL(data, sequence_col)
        else:
            colnames = ['cell_id', sequence_col]
            data = data.loc[data.chain == chain, colnames]

    elif data_type == 'mixed':
        logger.info("Missing values in cell_id column. Processing as mixed bulk and single-cell BCR data...")
        if chain == "HL":
            logger.info("Concatenating heavy and light chain per cell...")
            data = data.loc[data.cell_id.notna(),]
            data = concatenate_HL(data, sequence_col)
        else:
            colnames = ['sequence_id', 'cell_id', sequence_col]
            data = data.loc[data.chain == chain, colnames]

    return data

def concatenate_HL(data: pd.DataFrame, sequence_col: str):
    """
    Concatenates heavy and light chain per cell and returns a pandas DataFrame.

    Parameters:
        data (pandas.DataFrame): Input data containing information about heavy and light chains.
        sequence_col (str): The name of the column containing the amino acid sequences to embed.

    Returns:
        pandas.DataFrame: Dataframe with concatenated heavy and light chains per cell.
    """
    colnames = ['cell_id', 'locus', 'consensus_count', sequence_col]
    missing_cols = [col for col in colnames if col not in data.columns]
    if missing_cols:
        raise ValueError(f"Column(s) {missing_cols} is/are not present in the input data.")
    # if tie in maximum consensus_count, return the first occurrence
    data = data.loc[data.groupby(['cell_id', 'chain'])['consensus_count'].idxmax()]
    data = data.pivot(index='cell_id', columns='chain', values=sequence_col)
    data = data.reset_index(level = 'cell_id')
    n_cells = data.shape[0]
    data = data.dropna(axis = 0)
    n_dropped = n_cells - data.shape[0]
    if n_dropped > 0:
        logging.info("Dropping %s cells with missing heavy or light chain...", n_dropped)
    data.loc[:,sequence_col] = data.H + '<cls><cls>' + data.L
    return data

def translate_igblast(inpath: str, outdir: str, reference_dir: str):
    """
    Translates nucleotide sequences to amino acid sequences using IgBlast.

    This function takes a AIRR file containing nucleotide sequences
    and translates them into amino acid sequences using IgBlast, a tool for analyzing
    immunoglobulin and T cell receptor sequences. It performs the following steps:

    1. Reads the input TSV file containing nucleotide sequences.
    2. Writes the nucleotide sequences into a FASTA file, required as input for IgBlast.
    3. Runs IgBlast on the FASTA file to perform sequence alignment and translation.
    4. Reads the IgBlast output, which includes the translated amino acid sequences.
    5. Removes gaps introduced by IgBlast from the sequence alignment.
    6. Saves the translated data into a new TSV file in the specified output directory.

    Args:
        inpath (str): Path to the input TSV file containing nucleotide sequences.
        outdir (str): Directory to save the translated output files.
        reference_dir (str): Directory with reference for igblast
    """
    data = pd.read_csv(inpath, sep="\t")
    out_fasta = os.path.join(outdir, os.path.splitext(os.path.basename(inpath))[0]+".fasta")
    out_igblast = os.path.join(outdir, os.path.splitext(os.path.basename(inpath))[0]+"_igblast.tsv")
    out_translated = os.path.join(outdir, os.path.splitext(os.path.basename(inpath))[0]+"_translated.tsv")

    # Write out FASTA file
    with open(out_fasta, "w") as f:
        for _, row in data.iterrows():
            f.write(">" + row["sequence_id"] + "\n")
            f.write(row["sequence"] + "\n")

    # Run IgBlast on FASTA
    command_igblastn = ["igblastn", "-germline_db_V", f"{reference_dir}/database/imgt_human_ig_v",
           "-germline_db_D", f"{reference_dir}/database/imgt_human_ig_d",
           "-germline_db_J", f"{reference_dir}/database/imgt_human_ig_j",
           "-query", out_fasta,
           "-organism", "human",
           "-auxiliary_data", f"{reference_dir}/optional_file/human_gl.aux",
           "-show_translation",
           "-outfmt", "19",
           "-out", out_igblast]
    pipes = subprocess.Popen(command_igblastn, stdout=subprocess.PIPE, stderr=subprocess.PIPE)
    stdout, stderr = pipes.communicate()

    if pipes.returncode != 0:
        raise Exception(f"IgBlast failed with error code {pipes.returncode}. {stderr.decode('utf-8')}")

    # Read IgBlast output
    igblast_transl = pd.read_csv(out_igblast, sep="\t", usecols=["sequence_id","sequence_aa", "sequence_alignment_aa"])

    # Remove IMGT gaps
    sequence_vdj_aa = [ sa.replace("-","") for sa in igblast_transl["sequence_alignment_aa"]]
    igblast_transl["sequence_vdj_aa"] = sequence_vdj_aa

    # Merge and save the translated data with original data
    data_transl = pd.merge(data, igblast_transl, on="sequence_id", how="left")
    data_transl.to_csv(out_translated, sep="\t", index=False)

    # Clean up
    os.remove(out_fasta)
    os.remove(out_igblast)

# test case:
# dat = pivot_airr("/gpfs/gibbs/pi/kleinstein/embeddings/example_data/single_cell/MG-1__clone-pass_translated.tsv")<|MERGE_RESOLUTION|>--- conflicted
+++ resolved
@@ -1,9 +1,6 @@
 """Main module."""
 import os
-<<<<<<< HEAD
-=======
 import subprocess
->>>>>>> a313c177
 import logging
 from typing import Iterable
 import torch
