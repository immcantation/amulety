--- conflicted
+++ resolved
@@ -12,11 +12,8 @@
 import pytest
 import torch
 
-<<<<<<< HEAD
 from amulety.amulety import embed, translate_igblast
-=======
-from amulety.amulety import antiberta2, antiberty, balm_paired, esm2, prott5, tcr_bert, translate_igblast
->>>>>>> f4ca2a3b
+from amulety.utils import process_airr
 
 
 class TestAmulety(unittest.TestCase):
@@ -278,7 +275,7 @@
 
     def test_tcr_bert_A_embedding(self):
         """Test TCR-BERT (alpha chains)."""
-        tcr_bert(self.test_airr_tcr_path, "A", "tcr_A_test.pt", batch_size=2)
+        embed(self.test_airr_tcr_path, "A", "TCRBert", "tcr_A_test.pt", batch_size=2)
         assert os.path.exists("tcr_A_test.pt")
         embeddings = torch.load("tcr_A_test.pt")
         assert embeddings.shape[1] == 768  # TCR-BERT embedding dimension
@@ -287,7 +284,7 @@
 
     def test_tcr_bert_B_embedding(self):
         """Test TCR-BERT (beta chains)."""
-        tcr_bert(self.test_airr_tcr_path, "B", "tcr_B_test.pt", batch_size=2)
+        embed(self.test_airr_tcr_path, "B", "TCRBert", "tcr_B_test.pt", batch_size=2)
         assert os.path.exists("tcr_B_test.pt")
         embeddings = torch.load("tcr_B_test.pt")
         assert embeddings.shape[1] == 768  # TCR-BERT embedding dimension
@@ -296,7 +293,7 @@
 
     def test_tcr_bert_AB_embedding(self):
         """Test TCR-BERT (alpha-beta pairs)."""
-        tcr_bert(self.test_airr_tcr_path, "AB", "tcr_AB_test.pt", batch_size=2)
+        embed(self.test_airr_tcr_path, "AB", "TCRBert", "tcr_AB_test.pt", batch_size=2)
         assert os.path.exists("tcr_AB_test.pt")
         embeddings = torch.load("tcr_AB_test.pt")
         assert embeddings.shape[1] == 768  # TCR-BERT embedding dimension
@@ -306,7 +303,7 @@
     def test_tcr_esm2_A_embedding(self):
         """Test ESM2 with TCR alpha chains (using unified approach)."""
         # Use existing esm2 function with TCR chain mapping: A -> L
-        esm2(self.test_airr_tcr_path, "L", "tcr_esm2_A_test.pt", batch_size=2)
+        embed(self.test_airr_tcr_path, "L", "esm2", "tcr_esm2_A_test.pt", batch_size=2)
         assert os.path.exists("tcr_esm2_A_test.pt")
         embeddings = torch.load("tcr_esm2_A_test.pt")
         assert embeddings.shape[1] == 1280  # ESM2 embedding dimension
@@ -316,7 +313,7 @@
     def test_tcr_esm2_AB_embedding(self):
         """Test ESM2 with TCR alpha-beta pairs (using unified approach)."""
         # Use existing esm2 function with TCR chain mapping: AB -> HL
-        esm2(self.test_airr_tcr_path, "HL", "tcr_esm2_AB_test.pt", batch_size=2)
+        embed(self.test_airr_tcr_path, "HL", "esm2", "tcr_esm2_AB_test.pt", batch_size=2)
         assert os.path.exists("tcr_esm2_AB_test.pt")
         embeddings = torch.load("tcr_esm2_AB_test.pt")
         assert embeddings.shape[1] == 1280  # ESM2 embedding dimension
@@ -326,7 +323,7 @@
     def test_tcr_prott5_A_embedding(self):
         """Test ProtT5 with TCR alpha chains (using unified approach)."""
         # Use generic prott5 function with TCR chain mapping: A -> A (handled internally)
-        prott5(self.test_airr_tcr_path, "A", "tcr_prott5_A_test.pt", batch_size=2)
+        embed(self.test_airr_tcr_path, "A", "prott5", "tcr_prott5_A_test.pt", batch_size=2)
         assert os.path.exists("tcr_prott5_A_test.pt")
         embeddings = torch.load("tcr_prott5_A_test.pt")
         # ProtT5: 1024 dim, ESM2 fallback: 1280 dim
@@ -337,7 +334,7 @@
     def test_tcr_prott5_AB_embedding(self):
         """Test ProtT5 with TCR alpha-beta pairs (using unified approach)."""
         # Use generic prott5 function with TCR chain mapping: AB -> AB (handled internally)
-        prott5(self.test_airr_tcr_path, "AB", "tcr_prott5_AB_test.pt", batch_size=2)
+        embed(self.test_airr_tcr_path, "AB", "prott5", "tcr_prott5_AB_test.pt", batch_size=2)
         assert os.path.exists("tcr_prott5_AB_test.pt")
         embeddings = torch.load("tcr_prott5_AB_test.pt")
         assert embeddings.shape[1] == 1024  # ProtT5 embedding dimension
@@ -347,7 +344,7 @@
     def test_prott5_bcr_embedding(self):
         """Test ProtT5 with BCR data (backward compatibility)."""
         # Use generic prott5 function with BCR data
-        prott5(self.test_airr_sc_path, "HL", "prott5_bcr_test.pt", batch_size=2)
+        embed(self.test_airr_sc_path, "HL", "prott5", "prott5_bcr_test.pt", batch_size=2)
         assert os.path.exists("prott5_bcr_test.pt")
         embeddings = torch.load("prott5_bcr_test.pt")
         assert embeddings.shape[1] == 1024  # ProtT5 embedding dimension
@@ -356,7 +353,6 @@
 
     def test_tcr_unified_chain_mapping(self):
         """Test that TCR chains are correctly mapped to BCR chain system."""
-        from amulety.utils import process_airr
 
         # Test alpha chains (A -> L)
         result_alpha = process_airr(self.test_airr_tcr_path, "L", receptor_type="TCR")
@@ -372,9 +368,6 @@
 
     def test_tcr_concatenation_order(self):
         """Test that TCR concatenation follows Beta+Alpha order."""
-        import pandas as pd
-
-        from amulety.utils import process_airr
 
         # Get concatenated pairs
         result = process_airr(self.test_airr_tcr_path, "HL", receptor_type="TCR")
@@ -397,7 +390,6 @@
 
     def test_tcr_backward_compatibility(self):
         """Test that adding TCR support doesn't break BCR functionality."""
-        from amulety.utils import process_airr
 
         # Test with existing BCR data
         result_bcr_h = process_airr(self.test_airr_sc_path, "H", receptor_type="BCR")
@@ -411,9 +403,6 @@
 
     def test_receptor_type_validation(self):
         """Test receptor type validation functionality."""
-        import pytest
-
-        from amulety.utils import process_airr
 
         # Test BCR file with correct receptor_type
         result = process_airr(self.test_airr_sc_path, "H", receptor_type="BCR")
@@ -443,7 +432,6 @@
 
     def test_mixed_bcr_tcr_data(self):
         """Test processing mixed BCR and TCR data with different receptor_type settings."""
-        from amulety.utils import process_airr
 
         mixed_file = "tests/AIRR_rearrangement_mixed_bcr_tcr_test.tsv"
 
@@ -469,7 +457,6 @@
 
     def test_mixed_data_with_unified_models_data_processing(self):
         """Test that unified models can process mixed BCR+TCR data (data processing only)."""
-        from amulety.utils import process_airr
 
         mixed_file = "tests/AIRR_rearrangement_mixed_bcr_tcr_test.tsv"
 
